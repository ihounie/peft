--- conflicted
+++ resolved
@@ -39,49 +39,6 @@
     "ADALORA": AdaLoraConfig,
 }
 
-<<<<<<< HEAD
-=======
-TRANSFORMERS_MODELS_TO_LORA_TARGET_MODULES_MAPPING = {
-    "t5": ["q", "v"],
-    "mt5": ["q", "v"],
-    "bart": ["q_proj", "v_proj"],
-    "gpt2": ["c_attn"],
-    "bloom": ["query_key_value"],
-    "opt": ["q_proj", "v_proj"],
-    "gptj": ["q_proj", "v_proj"],
-    "gpt_neox": ["query_key_value"],
-    "gpt_neo": ["q_proj", "v_proj"],
-    "bert": ["query", "value"],
-    "roberta": ["query", "value"],
-    "xlm-roberta": ["query", "value"],
-    "electra": ["query", "value"],
-    "deberta-v2": ["query_proj", "value_proj"],
-    "deberta": ["in_proj"],
-    "layoutlm": ["query", "value"],
-    "llama": ["q_proj", "v_proj"],
-    "chatglm": ["query_key_value"],
-}
-
-TRANSFORMERS_MODELS_TO_ADALORA_TARGET_MODULES_MAPPING = {
-    "t5": ["q", "k", "v", "o", "wi", "wo"],
-    "mt5": ["q", "k", "v", "o", "wi_0", "wi_1", "wo"],
-    "bart": ["q_proj", "k_proj", "v_proj", "out_proj", "fc1", "fc2"],
-    # "gpt2": ["c_attn"],
-    # "bloom": ["query_key_value"],
-    "opt": ["q_proj", "k_proj", "v_proj", "out_proj", "fc1", "fc2"],
-    # "gptj": ["q_proj", "v_proj"],
-    # "gpt_neox": ["query_key_value"],
-    # "gpt_neo": ["q_proj", "v_proj"],
-    # "bert": ["query", "value"],
-    "roberta": ["query", "key", "value", "dense"],
-    # "xlm-roberta": ["query", "value"],
-    # "electra": ["query", "value"],
-    "deberta-v2": ["query_proj", "key_proj", "value_proj", "dense"],
-    # "deberta": ["in_proj"],
-    # "layoutlm": ["query", "value"],
-}
-
->>>>>>> a7d5e518
 
 def get_peft_config(config_dict):
     """
@@ -136,32 +93,6 @@
     return peft_config
 
 
-<<<<<<< HEAD
-=======
-def _prepare_lora_config(peft_config, model_config):
-    if peft_config.target_modules is None:
-        if model_config["model_type"] not in TRANSFORMERS_MODELS_TO_LORA_TARGET_MODULES_MAPPING:
-            raise ValueError("Please specify `target_modules` in `peft_config`")
-        peft_config.target_modules = TRANSFORMERS_MODELS_TO_LORA_TARGET_MODULES_MAPPING[model_config["model_type"]]
-    if len(peft_config.target_modules) == 1:
-        peft_config.fan_in_fan_out = True
-        peft_config.enable_lora = [True, False, True]
-    if peft_config.inference_mode:
-        peft_config.merge_weights = True
-    return peft_config
-
-
-def _prepare_adalora_config(peft_config, model_config):
-    if peft_config.target_modules is None:
-        if model_config["model_type"] not in TRANSFORMERS_MODELS_TO_ADALORA_TARGET_MODULES_MAPPING:
-            raise ValueError("Please specify `target_modules` in `peft_config`")
-        peft_config.target_modules = TRANSFORMERS_MODELS_TO_ADALORA_TARGET_MODULES_MAPPING[model_config["model_type"]]
-    if peft_config.inference_mode:
-        peft_config.merge_weights = True
-    return peft_config
-
-
->>>>>>> a7d5e518
 def get_peft_model(model, peft_config):
     """
     Returns a Peft model object from a model and a config.
@@ -177,14 +108,6 @@
         peft_config, PromptLearningConfig
     ):
         return PeftModel(model, peft_config)
-<<<<<<< HEAD
     if isinstance(peft_config, PromptLearningConfig):
-=======
-    if isinstance(peft_config, AdaLoraConfig):
-        peft_config = _prepare_adalora_config(peft_config, model_config)
-    elif not isinstance(peft_config, PromptLearningConfig):
-        peft_config = _prepare_lora_config(peft_config, model_config)
-    else:
->>>>>>> a7d5e518
         peft_config = _prepare_prompt_learning_config(peft_config, model_config)
     return MODEL_TYPE_TO_PEFT_MODEL_MAPPING[peft_config.task_type](model, peft_config)